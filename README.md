--- conflicted
+++ resolved
@@ -172,23 +172,21 @@
 `--resolve-modules   -R`
 (optional) If the API proxy includes Node.js modules (e.g., in a `node_modules` directory), this option updates them on Apigee Edge without uploading them from your system. Basically, it's like running "npm install" on Apigee Edge in the root directory of the API proxy bundle.
 
-<<<<<<< HEAD
-`--upload-modules    -U`
-=======
 `--production`
 (optional) Indicates if Apigee Edge should use the `--production` flag during `npm install`. Defaults to `true`, example of disabling the flag would be `--production false`.
 
 `--upload-modules    -U`  
->>>>>>> 765125b7
 (optional) If specified, uploads Node.js modules from your system to Apigee Edge rather than resolving the modules directly on Apigee Edge (the default behavior).
 
 `--virtualhosts  -v`
 (optional) A comma-separated list of virtual hosts that the deployed app will use. The two most common options are `default` and `secure`. The `default` option is always HTTP and `secure` is always HTTPS. By default, `apigeetool deploynodeapp` uses `default,secure`.
 
-<<<<<<< HEAD
 `--bundled-dependencies`
 (optional) If specified, the source code will be uploaded with its `bundledDependencies` as defined in the `package.json`.
 
+`--wait-after-import  -W`  
+(optional) Number of seconds to delay before deploying node.js proxy.
+
 ## <a name="deployhostedfunction"></a>deployhostedfunction
 
 Deploys a Hosted Function to Apigee Edge as an API proxy. With your Hosted Function deployed to Edge, you can take advantage of Edge features like security, quotas, caching, analytics, trace tool, and more.
@@ -241,60 +239,55 @@
 
 `--bundled-dependencies`
 (optional) If specified, the source code will be uploaded with its `bundledDependencies` as defined in the `package.json`.
-=======
+
+## <a name="deployproxy"></a>deployproxy
+
+Deploys an API proxy to Apigee Edge. If the proxy is currently deployed, it will be undeployed first, and the newly deployed proxy's revision number is incremented.
+
+#### Example
+
+Deploys an API proxy called example-proxy to Apigee Edge. Per the `-d` flag, the command is executed in the root directory of the proxy bundle.
+
+    apigeetool deployproxy  -u sdoe@example.com -o sdoe  -e test -n example-proxy -d .
+
+#### Required parameters
+
+The following parameters are required. However, if any are left unspecified
+on the command line, and if apigeetool is running in an interactive shell,
+then apigeetool will prompt for them.
+
+See [Common Parameters](#commonargs) for a list of additional parameters, including
+the "-u" and "-p" parameters for username and password, and the "-o" parameter
+for organization name, all of which are required.
+
+`--api   -n`
+(required) The name of the API proxy. Note: The name of the API proxy must be unique within an organization. The characters you are allowed to use in the name are restricted to the following: `A-Z0-9._\-$ %`.
+
+`--environments  -e`
+(required) The name(s) of the environment(s) to deploy to (comma delimited).
+
+#### Optional parameters
+
+`--base-path -b`
+(optional) The base path of the API proxy. For example, for this API proxy, the base path is /example-proxy: http://myorg-test.apigee.net/example-proxy/resource1.
+
+`--directory -d`
+(optional) The path to the root directory of the API proxy on your local system. Will attempt to use current directory is none is specified.
+
+`--import-only   -i`
+(optional) Imports the API proxy to Apigee Edge but does not deploy it.
+
+`--resolve-modules   -R`
+(optional) If the API proxy includes Node.js modules (e.g., in a `node_modules` directory), this option updates them on Apigee Edge without uploading them from your system. Basically, it's like running npm on Apigee Edge in the root directory of the API proxy bundle.
+
+`--upload-modules    -U`
+(optional) If specified, uploads Node.js modules from your system to Apigee Edge.
+
+`--bundled-dependencies`
+(optional) If specified, the `node` & `hosted` resources will be uploaded with their `bundledDependencies` as defined in their respective `package.json` files.
+
 `--wait-after-import  -W`  
 (optional) Number of seconds to delay before deploying node.js proxy.
->>>>>>> 765125b7
-
-## <a name="deployproxy"></a>deployproxy
-
-Deploys an API proxy to Apigee Edge. If the proxy is currently deployed, it will be undeployed first, and the newly deployed proxy's revision number is incremented.
-
-#### Example
-
-Deploys an API proxy called example-proxy to Apigee Edge. Per the `-d` flag, the command is executed in the root directory of the proxy bundle.
-
-    apigeetool deployproxy  -u sdoe@example.com -o sdoe  -e test -n example-proxy -d .
-
-#### Required parameters
-
-The following parameters are required. However, if any are left unspecified
-on the command line, and if apigeetool is running in an interactive shell,
-then apigeetool will prompt for them.
-
-See [Common Parameters](#commonargs) for a list of additional parameters, including
-the "-u" and "-p" parameters for username and password, and the "-o" parameter
-for organization name, all of which are required.
-
-`--api   -n`
-(required) The name of the API proxy. Note: The name of the API proxy must be unique within an organization. The characters you are allowed to use in the name are restricted to the following: `A-Z0-9._\-$ %`.
-
-`--environments  -e`
-(required) The name(s) of the environment(s) to deploy to (comma delimited).
-
-#### Optional parameters
-
-`--base-path -b`
-(optional) The base path of the API proxy. For example, for this API proxy, the base path is /example-proxy: http://myorg-test.apigee.net/example-proxy/resource1.
-
-`--directory -d`
-(optional) The path to the root directory of the API proxy on your local system. Will attempt to use current directory is none is specified.
-
-`--import-only   -i`
-(optional) Imports the API proxy to Apigee Edge but does not deploy it.
-
-`--resolve-modules   -R`
-(optional) If the API proxy includes Node.js modules (e.g., in a `node_modules` directory), this option updates them on Apigee Edge without uploading them from your system. Basically, it's like running npm on Apigee Edge in the root directory of the API proxy bundle.
-
-`--upload-modules    -U`
-(optional) If specified, uploads Node.js modules from your system to Apigee Edge.
-
-<<<<<<< HEAD
-`--bundled-dependencies`
-(optional) If specified, the `node` & `hosted` resources will be uploaded with their `bundledDependencies` as defined in their respective `package.json` files.
-=======
-`--wait-after-import  -W`  
-(optional) Number of seconds to delay before deploying node.js proxy.
 
 ## <a name="deployExistingRevision"></a>deployExistingRevision
 
@@ -324,7 +317,6 @@
 
 `--revision -r`
 (required) The existing revision of the proxy to be deployed.
->>>>>>> 765125b7
 
 ## <a name="undeploy"></a>undeploy
 
