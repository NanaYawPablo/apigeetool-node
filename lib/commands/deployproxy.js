/* jshint node: true  */
'use strict';

var constants = require('constants');
var util = require('util');
var path = require('path');
var async = require('async');
var fs = require('fs');
var mustache = require('mustache');
var _ = require('underscore');

var defaults = require('../defaults');
var fsutils = require('../fsutils');
var options = require('../options');
var ziputils = require('../ziputils');
var parseDeployments = require('./parsedeployments');
<<<<<<< HEAD
var usePackedSource = require('../deploycommon').usePackedSource;
var uploadSource = require('../deploycommon').uploadSource;
=======
var cleanResults = require('../utils').cleanResults;
>>>>>>> 765125b7

var ProxyBase = 'apiproxy';
var XmlExp = /(.+)\.xml$/i;
var DeploymentDelay = 60;
var BASE_PATH_REGEXP = /<BasePath[^>]*>(.*?)<\/BasePath>/;

// By default, do not run NPM remotely
var DefaultResolveModules = false;
// used when bundled-dependencies is active to potentially force remoteNPM
var noNodeSource = false;

var descriptor = defaults.defaultDescriptor({
  api: {
    name: 'API Name',
    shortOption: 'n',
    required: true
  },
  environments: {
    name: 'Environments',
    shortOption: 'e',
    required: true
  },
  directory: {
    name: 'Directory',
    shortOption: 'd',
    required: false
  },
  'base-path': {
    name: 'Base Path',
    shortOption: 'b'
  },
  'import-only': {
    name: 'Import Only',
    shortOption: 'i',
    toggle: true
  },
  'resolve-modules': {
    name: 'Resolve Modules',
    shortOption: 'R',
    toggle: true
  },
  'upload-modules': {
    name: 'Upload Modules',
    shortOption: 'U',
    toggle: true
  },
<<<<<<< HEAD
  'bundled-dependencies' : {
    name: 'Upload dependencies from bundledDependencies',
    toggle: true
=======
  'wait-after-import': {
    name: 'Wait N seconds after importing proxy before deploying',
    shortOption: 'W',
    required: false
>>>>>>> 765125b7
  }
});
module.exports.descriptor = descriptor;

module.exports.format = function(r) {
  var result = '';
  r.forEach(function(e) {
    result = result + parseDeployments.formatDeployment(e);
  });
  return result;
};

module.exports.run = function(opts, cb) {
  // Setup Delay for after import if set
  opts.waitAfterImportDelay = 0;
  if (opts['wait-after-import'] !== undefined) {
    opts.waitAfterImportDelay = parseInt(opts['wait-after-import']);
    if (isNaN(opts.waitAfterImportDelay)) {
      console.error('invalid int for wait-after-import');
      process.exit(1);
    }
  }

  
  if (!opts.directory) {
    opts.directory = process.cwd();
  }
  options.validateSync(opts, descriptor);
  if (opts.debug) {
    console.log('deployproxy: %j', opts);
  }  
  var request = defaults.defaultRequest(opts);

  // Run each function in series, and collect an array of results.
  async.series([
    function(done) {
      checkBasePath(opts, done);
    },
    function(done) {
      getDeploymentInfo(opts, request, done);
    },
    function(done) {
      createApiProxy(opts, request, done);
    },
    function(done) {
      uploadResources(opts, request, done);
    },
    function(done) {
      uploadPolicies(opts, request, done);
    },
    function(done) {
      uploadTargets(opts, request, done);
    },
    function(done) {
      uploadProxies(opts, request, done);
    },
    function(done) {
      runNpm(opts, request, done);
    },
    function(done) {
      deployProxy(opts, request, done);      
    }
    ],
    function(err, results) {      
      if (err) { return cb(err); }

      // clean out all null result values
      results = cleanResults(results);

      if (opts.debug) { console.log('results: %j', results); }

      // don't attempt to "parse" an undeployed proxy, just return basic info
      if (opts['import-only']) {
        return cb(undefined, results);
      }

      async.map(_.values(results[results.length - 1]),
        function(result, cb) {

          if (opts.debug) { console.log('result: %j', result); }

          var deployment = parseDeployments.parseDeploymentResult(result);
          if (deployment) {
            // Look up the deployed URI for user-friendliness
            parseDeployments.getPathInfo([ deployment ], opts, function(err) {
              // Ignore this error because deployment worked
              if (err && opts.verbose) { console.log('Error looking up deployed path: %s', err); }
              cb(undefined, deployment);
              
            });
          } else {
            // Probably import-only -- do nothing          
            cb(undefined, {});
          }
        },
        cb);
    });
};

function checkBasePath(opts, cb) {
  if (!opts['base-path']) { return cb(); }
  findProxies(opts, function(err, files) {
    if (files.length !== 1) {
      return cb(new Error('Cannot specify base-path option when more than one ProxyEndpoint'));
    }
    fs.readFile(files[0], 'utf8', function(err, data) {
      if (err) { return cb(err); }
      var match = data.match(BASE_PATH_REGEXP);
      if (match && match[1] !== opts['base-path']) {
        return cb(new Error(util.format('Cannot override ProxyEndpoint BasePath: %s', match[1])));
      }
      cb();
    });
  });
}

function getDeploymentInfo(opts, request, done) {
  // Find out if the root directory is a directory
  var ds;
  try {
    ds = fs.statSync(path.join(opts.directory, ProxyBase));
  } catch (e) {
    done(new Error(util.format('Proxy base directory %s does not exist',
                   opts.directory)));
    return;
  }
  if (!ds.isDirectory()) {
    done(new Error(util.format('Proxy base directory %s is not a directory',
                   opts.directory)));
    return;
  }

  // Check out some specific parameters that aren't caught by the generic stuff
  opts.remoteNpm = DefaultResolveModules;
  if (opts['upload-modules'] && (opts['upload-modules'] === true)) {
    opts.remoteNpm = false;
  }
  if (opts['resolve-modules'] && (opts['resolve-modules'] === true)) {
    opts.remoteNpm = true;
  }
  if (opts.debug) {
    console.log('Resolve NPM modules = %s', opts.remoteNpm);
  }

  // Find out which revision we should be creating
  request.get(util.format('%s/v1/o/%s/apis/%s',
               opts.baseuri, opts.organization, opts.api),
  function(err, req, body) {
      if (err) {
        done(err);
      } else if (req.statusCode === 404) {
        opts.deployNewApi = true;
        opts.deploymentVersion = 1;
        if (opts.verbose) {
          console.log('API %s does not exist. Going to create revision 1',
                      opts.api);
        }
        done();
      } else if (req.statusCode === 200) {
        opts.deploymentVersion =
          parseInt(_.max(body.revision, function(r) { return parseInt(r); })) + 1;
        if (opts.verbose) {
          console.log('Going to create revision %d of API %s',
                      opts.deploymentVersion, opts.api);
        }
        done();
      } else {
        done(new Error(util.format('Get API info returned status %d', req.statusCode)));
      }
  });
}

function createApiProxy(opts, request, done) {
  // Is there a single XML file in the root directory?
  // If not, then create one
  var rootDoc;
  var rootEntryName;

  var pd = path.join(opts.directory, ProxyBase);
  var topFiles = fsutils.readdirSyncFilesOnly(pd);
  if (topFiles.length === 1) {
    var fn = path.join(pd, topFiles[0]);
    rootEntryName = topFiles[0];
    if (opts.verbose) {
      console.log('Using %s as the root file', fn);
    }
    rootDoc = fs.readFileSync(fn);
  } else {
    rootEntryName = opts.api + '.xml';
    rootDoc = mustache.render('<APIProxy name="{{api}}"/>', opts);
  }

  var uri = util.format('%s/v1/o/%s/apis?action=import&validate=false&name=%s',
                    opts.baseuri, opts.organization, opts.api);
  if (opts.debug) {
    console.log('Calling %s', uri);
  }
  if (opts.verbose) {
    console.log('Creating revision %d of API %s', opts.deploymentVersion,
               opts.api);
  }
  // The only way to do this is to import a ZIP. What fun.
  var zipBuf = ziputils.makeOneFileZip(ProxyBase, rootEntryName, rootDoc);
  // For debugging
  //fs.writeFileSync('./test.zip', zipBuf);
  request({
    uri: uri,
    headers: { 'Content-Type': 'application/octet-stream' },
    json: false,
    method: 'POST',
    body: zipBuf
  }, function(err, req, body) {
    proxyCreationDone(err, req, body, opts, done);
  });
}

function proxyCreationDone(err, req, body, opts, done) {
  if (err) {
    done(err);
  } else if ((req.statusCode === 200) || (req.statusCode === 201)) {
    done();
  } else {
    if (opts.verbose) {
      console.error('Proxy creation error:', body);
    }
    done(new Error(util.format('Proxy creation failed. Status code %d',
                   req.statusCode)));
  }
}

function uploadResources(opts, request, done) {
  var resBaseDir = path.join(opts.directory, ProxyBase, 'resources');
  // Produce a list of entries to either ZIP or upload.
  var entries;
  try {
    entries = ziputils.enumerateResourceDirectory(resBaseDir, opts.remoteNpm);
  } catch (e) {
    if (e.code === 'ENOENT') {
      if (opts.verbose) {
        console.error('No resources found');
      }
      done();
    } else {
      done(e);
    }
    return;
  }
  
  async.eachLimit(entries, opts.asynclimit, function(entry, entryDone) {
    var uri =
      util.format('%s/v1/o/%s/apis/%s/revisions/%d/resources?type=%s&name=%s',
                  opts.baseuri, opts.organization, opts.api,
                  opts.deploymentVersion, entry.resourceType, entry.resourceName);
    if(opts['bundled-dependencies'] && (entry.resourceType === 'node' || entry.resourceType === 'hosted')) {
      // skip node/hosted files we will handle these special
      return entryDone();
    } else if (entry.directory) {
      // ZIP up all directories, possibly with additional file prefixes
      ziputils.zipDirectory(entry.fileName, entry.zipEntryName, function(err, zipBuf) {
        if (err) {
          console.log(err)
          entryDone(err);
        } else {
          if (opts.verbose) {
            console.log('Uploading %s resource %s', entry.resourceType, entry.resourceName);
          }
          request({
            uri: uri,
            method: 'POST',
            json: false,
            headers: { 'Content-Type': 'application/octet-stream' },
            body: zipBuf
          }, function(err, req, body) {
            handleUploadResult(err, req, entryDone);
          });
        }
      });
    } else {
      if (opts.verbose) {
        console.log('Uploading %s resource %s', entry.resourceType, entry.resourceName);
      }
      var httpReq = request({
        uri: uri,
        method: 'POST',
        json: false,
        headers: { 'Content-Type': 'application/octet-stream' }
      }, function(err, req, body) {
        handleUploadResult(err, req, entryDone);
      });

      var fileStream = fs.createReadStream(entry.fileName);
      fileStream.pipe(httpReq);
    }
  }, function(err) {
    if (opts['bundled-dependencies']) {
      var steps = [];

      // check for hosted resources
      var hostedDir = path.join(resBaseDir, 'hosted');
      if (fs.existsSync(hostedDir)) {
        steps.push(function(stepDone) {
          // package hosted resources and upload the packed directory
          usePackedSource(hostedDir, opts, function(err, packedDirectory) {
            if (err) {
              return stepDone(err);
            }
  
            uploadSource(packedDirectory, 'hosted', opts, request, stepDone)
          });
        });
      }

      // check for node resources
      var nodeDir = path.join(resBaseDir, 'node');
      if (fs.existsSync(nodeDir)) {
        steps.push(function(stepDone) {
          // package node resources and upload the packed directory
          usePackedSource(nodeDir, opts, function(err, packedDirectory) {
            if (err) {
              return stepDone(err);
            }
  
            uploadSource(packedDirectory, 'node', opts, request, stepDone)
          });
        });
      } else {
        // no node resources, so do not force remoteNPM
        noNodeSource = true;
      }

      return async.series(steps, done);
    }

    return done(err);
  });
}

function handleUploadResult(err, req, itemDone) {
  if (err) {
    itemDone(err);
  } else if ((req.statusCode === 200) || (req.statusCode === 201)) {
    itemDone();
  } else {
    itemDone(new Error(util.format('Error uploading resource: %d',
      req.statusCode)));
  }
}

function uploadPolicies(opts, request, done) {
  var baseDir = path.join(opts.directory, ProxyBase, 'policies');
  var fileNames;
  try {
    fileNames = fs.readdirSync(baseDir);
  } catch (e) {
    if (e.code === 'ENOENT') {
      if (opts.verbose) {
        console.log('No policies found');
      }
      done();
    } else {
      done(e);
    }
    return;
  }

  async.eachLimit(fileNames, opts.asynclimit, function(fileName, itemDone) {
    var rp = path.join(baseDir, fileName);
    var stat = fs.statSync(rp);
    if (!XmlExp.test(fileName)) {
      if (opts.verbose) {
        console.log('Skipping file %s which is not an XML file', rp);
      }
      return itemDone();
    }
    if (!stat.isFile()) {
      if (opts.verbose) {
        console.log('Skipping file %s which is not a regular file', rp);
      }
      return itemDone();
    }

    if (opts.verbose) {
      console.log('Uploading policy %s', fileName);
    }
    var uri = util.format('%s/v1/o/%s/apis/%s/revisions/%d/policies',
                opts.baseuri, opts.organization, opts.api,
                opts.deploymentVersion);
    var postReq = request({
      uri: uri,
      headers: { 'Content-Type': 'application/xml' },
      json: false,
      method: 'POST'
    }, function(err, req, body) {
      if (err) {
        itemDone(err);
      } else if ((req.statusCode === 200) || (req.statusCode === 201)) {
        itemDone();
      } else {
        itemDone(new Error(util.format('Error uploading policy %s: %s',fileName, body)));
      }
    });

    var rf = fs.createReadStream(rp);
    rf.pipe(postReq);

  }, function(err) {
    done(err);
  });
}

function uploadTargets(opts, request, done) {
  var baseDir = path.join(opts.directory, ProxyBase, 'targets');
  var fileNames;
  try {
    fileNames = fs.readdirSync(baseDir);
  } catch (e) {
    if (e.code === 'ENOENT') {
      if (opts.verbose) {
        console.log('No targets found');
      }
      done();
    } else {
      done(e);
    }
    return;
  }

  async.eachLimit(fileNames, opts.asynclimit, function(fileName, itemDone) {
    var rp = path.join(baseDir, fileName);
    var stat = fs.statSync(rp);
    var isXml = XmlExp.exec(fileName);
    if (!isXml) {
      if (opts.verbose) {
        console.log('Skipping file %s which is not an XML file', rp);
      }
      return itemDone();
    }
    if (!stat.isFile()) {
      if (opts.verbose) {
        console.log('Skipping file %s which is not a regular file', rp);
      }
      return itemDone();
    }

    if (opts.verbose) {
      console.log('Uploading target %s', isXml[1]);
    }
    var uri = util.format('%s/v1/o/%s/apis/%s/revisions/%d/targets?name=%s',
                opts.baseuri, opts.organization, opts.api,
                opts.deploymentVersion, isXml[1]);
    var postReq = request({
      uri: uri,
      headers: { 'Content-Type': 'application/xml' },
      json: false,
      method: 'POST'
    }, function(err, req, body) {
      if (err) {
        itemDone(err);
      } else if ((req.statusCode === 200) || (req.statusCode === 201)) {
        itemDone();
      } else {
        itemDone(new Error(util.format('Error uploading target: %s',
          req.statusCode)));
      }
    });

    var rf = fs.createReadStream(rp);
    rf.pipe(postReq);

  }, function(err) {
    done(err);
  });
}

function findProxies(opts, cb) {
  var baseDir = path.join(opts.directory, ProxyBase, 'proxies');
  var fileNames;
  try {
    fileNames = fs.readdirSync(baseDir);
  } catch (e) {
    if (e.code === 'ENOENT') {
      if (opts.verbose) { console.log('No proxies found'); }
      cb();
    } else {
      cb(e);
    }
    return;
  }

  var files = _.map(fileNames,
    function(fileName) {
      var rp = path.join(baseDir, fileName);
      var isXml = XmlExp.exec(fileName);
      if (!isXml) {
        if (opts.verbose) { console.log('Skipping file %s which is not an XML file', rp); }
        return false;
      }
      var stat = fs.statSync(rp);
      if (!stat.isFile()) {
        if (opts.verbose) { console.log('Skipping file %s which is not a regular file', rp); }
        return false;
      }
      return rp;
    });
  cb(null, _.compact(files));
}

function uploadProxies(opts, request, done) {

  findProxies(opts, function(err, filePaths) {
    if (err) { return cb(err); }

    async.eachLimit(filePaths, opts.asynclimit, function(filePath, itemDone) {

      var proxyName = filePath.split(path.sep).pop().split('.')[0];
      if (opts.verbose) {
        console.log('Uploading proxy %s', proxyName);
      }
      var uri = util.format('%s/v1/o/%s/apis/%s/revisions/%d/proxies?name=%s',
        opts.baseuri, opts.organization, opts.api,
        opts.deploymentVersion, proxyName);
      var postReq = request({
        uri: uri,
        headers: { 'Content-Type': 'application/xml' },
        json: false,
        method: 'POST'
      }, function(err, req, body) {
        if (err) {
          itemDone(err);
        } else if ((req.statusCode === 200) || (req.statusCode === 201)) {
          itemDone();
        } else {
          if (opts.verbose) {
            console.error('Deployment result: %j', body);
          }
          var jsonBody = JSON.parse(body);
          var errMsg;
          if (jsonBody && (jsonBody.message)) {
            errMsg = jsonBody.message;
          } else {
            errMsg = util.format('Error uploading proxy: %d',
              req.statusCode);
          }
          itemDone(new Error(errMsg));
        }
      });

      var rf = fs.createReadStream(filePath);
      rf.pipe(postReq);

    }, function(err) {
      done(err);
    });
  });
}

function runNpm(opts, request, done) {
  if (!opts.remoteNpm && (!opts['bundled-dependencies'] || noNodeSource)) {
    done();
  } else {
    if (opts.verbose) {
      console.log('Running "npm install" at Apigee. This may take several minutes.');
    }

    var body = {
      command: 'install'
    };
    if (opts.debug) {
      body.verbose = true;
    }

    request({
      uri: util.format('%s/v1/o/%s/apis/%s/revisions/%d/npm',
             opts.baseuri, opts.organization, opts.api, opts.deploymentVersion),
      method: 'POST',
      form: body,
      headers: {
        'Accept': 'text/plain'
      },
      json: false
    }, function(err, req, body) {
      if (err) {
        done(err);
      } else if (req.statusCode === 200) {
        if (opts.verbose) {
          console.log('NPM complete.');
          console.log(body);
        }
        done();
      } else {
        if (opts.verbose) {
          console.log('NPM failed with %d', req.statusCode);
          console.log(body);
        }
        done(new Error(util.format('NPM install failed with status code %d', req.statusCode)));
      }
    });
  }
}

function deployProxy(opts, request, done) {
  if (opts['import-only']) {
    if (opts.verbose) {
      console.log('Not deploying the proxy right now');
    }
    
    // return some basic info about the proxy
    done(undefined, {
      name: opts.api,
      revision: opts.deploymentVersion,
      state: 'undeployed',
      basePath: opts['base-path']
    });

    return;
  }

  if (opts.verbose) {
    console.log('Deploying revision %d of %s to %s', opts.deploymentVersion,
                opts.api, opts.environments);
  }

  var environments = opts.environments.split(',');

  function deployToEnvironment(environment, done) {

    var uri = util.format('%s/v1/o/%s/e/%s/apis/%s/revisions/%d/deployments',
      opts.baseuri, opts.organization, environment, opts.api, opts.deploymentVersion);
    if (opts.debug) { console.log('Going to POST to %s', uri); }

    var deployCmd = util.format('action=deploy&override=true&delay=%d', DeploymentDelay);
    if (opts['base-path']) {
      deployCmd = util.format('%s&basepath=%s', deployCmd, opts['base-path']);
    }
    if (opts.debug) { console.log('Going go send command %s', deployCmd); }

    request({
      uri: uri,
      method: 'POST',
      json: false,
      body: deployCmd,
      headers: {
        'Content-Type': 'application/x-www-form-urlencoded',
        'Accept': 'application/json'
      }
    }, function(err, req, body) {
      if (err) { return done(err); }

      var jsonBody = (body ? JSON.parse(body) : null);

      if (req.statusCode === 200) {
        if (opts.verbose) { console.log('Deployment on %s successful', environment); }
        if (opts.debug) { console.log('%j', jsonBody); }
        return done(undefined, jsonBody);
      }

      if (opts.verbose) { console.error('Deployment on %s result: %j', environment, body); }
      var errMsg;
      if (jsonBody && (jsonBody.message)) {
        errMsg = jsonBody.message;
      } else {
        errMsg = util.format('Deployment on %s failed with status code %d', environment, req.statusCode);
      }
      done(new Error(errMsg));
    });
  }

  var tasks = {};
  environments.forEach(function(env) {
    tasks[env] = deployToEnvironment.bind(this, env);
  });

  if (opts.verbose) { console.log('Delaying deployment for %d seconds', opts.waitAfterImportDelay); }
  setTimeout(function () {
    async.parallel(tasks, done);
  }, opts.waitAfterImportDelay*1000);
}<|MERGE_RESOLUTION|>--- conflicted
+++ resolved
@@ -14,12 +14,9 @@
 var options = require('../options');
 var ziputils = require('../ziputils');
 var parseDeployments = require('./parsedeployments');
-<<<<<<< HEAD
 var usePackedSource = require('../deploycommon').usePackedSource;
 var uploadSource = require('../deploycommon').uploadSource;
-=======
 var cleanResults = require('../utils').cleanResults;
->>>>>>> 765125b7
 
 var ProxyBase = 'apiproxy';
 var XmlExp = /(.+)\.xml$/i;
@@ -66,16 +63,14 @@
     shortOption: 'U',
     toggle: true
   },
-<<<<<<< HEAD
   'bundled-dependencies' : {
     name: 'Upload dependencies from bundledDependencies',
     toggle: true
-=======
+  },
   'wait-after-import': {
     name: 'Wait N seconds after importing proxy before deploying',
     shortOption: 'W',
     required: false
->>>>>>> 765125b7
   }
 });
 module.exports.descriptor = descriptor;
